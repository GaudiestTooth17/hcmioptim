import pathlib
from setuptools import setup, find_packages


HERE = pathlib.Path(__file__).parent


README = (HERE / 'README.md').read_text()


setup(
<<<<<<< HEAD
    name='hcmioptim',
    version='0.0.13',
=======
    name='krug',
    version='0.0.12',
>>>>>>> bbf8eacc
    description='A collection of useful heuristic based optimization algorithms.',
    long_description_content_type='text/markdown',
    long_description=README,
    url='',
    author='Alexander Anthon',
    # author_email='',
    license='GNU GPLv3',
    classifiers=[
        'Programming Language :: Python :: 3'
    ],
    packages=find_packages(exclude=('tests',)),
    install_requires=['numpy']
)<|MERGE_RESOLUTION|>--- conflicted
+++ resolved
@@ -9,13 +9,8 @@
 
 
 setup(
-<<<<<<< HEAD
-    name='hcmioptim',
-    version='0.0.13',
-=======
     name='krug',
     version='0.0.12',
->>>>>>> bbf8eacc
     description='A collection of useful heuristic based optimization algorithms.',
     long_description_content_type='text/markdown',
     long_description=README,
